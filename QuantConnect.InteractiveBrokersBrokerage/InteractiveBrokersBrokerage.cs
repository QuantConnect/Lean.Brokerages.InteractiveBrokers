--- conflicted
+++ resolved
@@ -93,11 +93,7 @@
         /// <summary>
         /// The default gateway version to use
         /// </summary>
-<<<<<<< HEAD
-        public static string DefaultVersion { get; } = "1030";
-=======
         public static string DefaultVersion { get; } = "1034";
->>>>>>> d439abfc
 
         private IBAutomater.IBAutomater _ibAutomater;
 
@@ -1299,9 +1295,6 @@
                 _ibAutomater.Exited += OnIbAutomaterExited;
                 _ibAutomater.Restarted += OnIbAutomaterRestarted;
 
-<<<<<<< HEAD
-                CheckIbAutomaterError(_ibAutomater.Start(false));
-=======
             try
             {
                 CheckIbAutomaterError(_ibAutomater.Start(false));
@@ -1312,7 +1305,6 @@
                 _ibAutomater.DisposeSafely();
                 throw;
             }
->>>>>>> d439abfc
 
                 // default the weekly restart to one hour before FX market open (GetNextWeekendReconnectionTimeUtc)
                 _weeklyRestartUtcTime = weeklyRestartUtcTime ?? _defaultWeeklyRestartUtcTime;
