--- conflicted
+++ resolved
@@ -335,14 +335,10 @@
                 Config.Get("ib-user-name"),
                 Config.Get("ib-password"),
                 Config.Get("ib-trading-mode"),
-<<<<<<< HEAD
                 Config.GetValue("ib-use-ibautomator", true),
                 Config.GetInt("ib-clientid", 0),
                 Config.GetValue("ib-agent-description", IB.AgentDescription.Individual)
-=======
-                Config.GetValue("ib-agent-description", IB.AgentDescription.Individual),
                 financialAdvisorsGroupFilter: Config.Get("ib-financial-advisors-group-filter")
->>>>>>> fdcbc691
                 )
         {
         }
@@ -1386,13 +1382,9 @@
             _account = account;
             _host = host;
             _port = port;
-<<<<<<< HEAD
             _useIBAutomator = useIBAutomator;
             ClientId = clientid;
             _ibVersion = Convert.ToInt32(ibVersion, CultureInfo.InvariantCulture);
-=======
-
->>>>>>> fdcbc691
             _agentDescription = agentDescription;
 
             _symbolMapper = new InteractiveBrokersSymbolMapper(_mapFileProvider);
