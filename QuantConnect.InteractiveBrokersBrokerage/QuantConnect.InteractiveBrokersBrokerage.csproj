--- conflicted
+++ resolved
@@ -29,11 +29,6 @@
     <PackageReference Include="Newtonsoft.Json" Version="13.0.3" />
   </ItemGroup>
   <ItemGroup>
-<<<<<<< HEAD
-    <ProjectReference Include="..\..\IBAutomater\QuantConnect.IBAutomater\QuantConnect.IBAutomater.csproj" />
-    <ProjectReference Include="..\..\Lean\Brokerages\QuantConnect.Brokerages.csproj" />
-    <ProjectReference Include="..\..\Lean\Engine\QuantConnect.Lean.Engine.csproj" />
-=======
 	  <PackageReference Include="QuantConnect.Brokerages" Version="2.5.*" />
 	  <PackageReference Include="QuantConnect.Lean.Engine" Version="2.5.*" />
 	  <PackageReference Include="QuantConnect.IBAutomater" Version="2.0.85">
@@ -43,7 +38,6 @@
 		  -->
 		  <PrivateAssets>analyzers;build</PrivateAssets>
 	  </PackageReference>
->>>>>>> d439abfc
   </ItemGroup>
 
   <ItemGroup>
